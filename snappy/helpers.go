package snappy

import (
	"archive/tar"
	"compress/gzip"
<<<<<<< HEAD
	"crypto/sha512"
	"encoding/hex"
=======
	"fmt"
>>>>>>> 152a3169
	"io"
	"os"
	"os/exec"
	"path/filepath"
	"runtime"
	"strings"
	"syscall"

	yaml "launchpad.net/goyaml"
)

var goarch = runtime.GOARCH

// helper to run "f" inside the given directory
func chDir(newDir string, f func()) (err error) {
	cwd, err := os.Getwd()
	os.Chdir(newDir)
	defer os.Chdir(cwd)
	if err != nil {
		return err
	}
	f()
	return err
}

// extract the exit code from the error of a failed cmd.Run() or the
// original error if its not a exec.ExitError
func exitCode(runErr error) (e int, err error) {
	// golang, you are kidding me, right?
	if exitErr, ok := runErr.(*exec.ExitError); ok {
		waitStatus := exitErr.Sys().(syscall.WaitStatus)
		e = waitStatus.ExitStatus()
		return e, nil
	}
	return e, runErr
}

func unpackTar(archive string, target string) error {

	var f io.Reader
	var err error

	f, err = os.Open(archive)
	if err != nil {
		return err
	}

	if strings.HasSuffix(archive, ".gz") {
		f, err = gzip.NewReader(f)
		if err != nil {
			return err
		}
	}

	tr := tar.NewReader(f)
	for {
		hdr, err := tr.Next()
		if err == io.EOF {
			// end of tar archive
			break
		}
		if err != nil {
			return err
		}
		path := filepath.Join(target, hdr.Name)
		info := hdr.FileInfo()
		if info.IsDir() {
			err := os.MkdirAll(path, info.Mode())
			if err != nil {
				return nil
			}
		} else {
			err := os.MkdirAll(filepath.Dir(path), 0777)
			out, err := os.OpenFile(path, os.O_WRONLY|os.O_TRUNC|os.O_CREATE, info.Mode())
			if err != nil {
				return err
			}
			defer out.Close()
			_, err = io.Copy(out, tr)
			if err != nil {
				return err
			}
		}
	}

	return nil
}

func getMapFromYaml(data []byte) (map[string]interface{}, error) {
	m := make(map[string]interface{})
	err := yaml.Unmarshal(data, &m)
	if err != nil {
		return m, err
	}
	return m, nil
}

// Architecture returns the debian equivalent architecture for the
// currently running architecture.
//
// If the architecture does not map any debian architecture, the
// GOARCH is returned.
func Architecture() string {
	switch goarch {
	case "386":
		return "i386"
	case "arm":
		return "armhf"
	default:
		return goarch
	}
}

// Ensure the given directory exists and if not create it with the given
// permissions
func ensureDir(dir string, perm os.FileMode) (err error) {
	if _, err := os.Stat(dir); os.IsNotExist(err) {
		if err := os.MkdirAll(dir, perm); err != nil {
			return err
		}
	}
	return nil
}

<<<<<<< HEAD
func sha512sum(infile string) (hexdigest string, err error) {
	r, err := os.Open(infile)
	if err != nil {
		return "", err
	}
	defer r.Close()

	hasher := sha512.New()
	if _, err := io.Copy(hasher, r); err != nil {
		return "", err
	}

	return hex.EncodeToString(hasher.Sum(nil)), nil
=======
// makeMapFromEnvList takes a string list of the form "key=value"
// and returns a map[string]string from that list
// This is useful for os.Environ() manipulation
func makeMapFromEnvList(env []string) map[string]string {
	envMap := map[string]string{}
	for _, l := range env {
		split := strings.SplitN(l, "=", 2)
		if len(split) != 2 {
			return nil
		}
		envMap[split[0]] = split[1]
	}
	return envMap
}

// makeSnapHookEnv returns an environment suitable for passing to
// os/exec.Cmd.Env
//
// The returned environment contains additional SNAP_* variables that
// are required when calling a meta/hook/ script and that will override
// any already existing SNAP_* variables in os.Environment()
func makeSnapHookEnv(part *SnapPart) (env []string) {
	snapDataDir := filepath.Join(snapDataDir, part.Name(), part.Version())
	snapEnv := map[string]string{
		"SNAP_NAME":          part.Name(),
		"SNAP_VERSION":       part.Version(),
		"SNAP_APP_PATH":      part.basedir,
		"SNAP_APP_DATA_PATH": snapDataDir,
	}

	// merge regular env and new snapEnv
	envMap := makeMapFromEnvList(os.Environ())
	for k, v := range snapEnv {
		envMap[k] = v
	}

	// flatten
	for k, v := range envMap {
		env = append(env, fmt.Sprintf("%s=%s", k, v))
	}

	return env
>>>>>>> 152a3169
}<|MERGE_RESOLUTION|>--- conflicted
+++ resolved
@@ -3,12 +3,9 @@
 import (
 	"archive/tar"
 	"compress/gzip"
-<<<<<<< HEAD
 	"crypto/sha512"
 	"encoding/hex"
-=======
 	"fmt"
->>>>>>> 152a3169
 	"io"
 	"os"
 	"os/exec"
@@ -133,7 +130,6 @@
 	return nil
 }
 
-<<<<<<< HEAD
 func sha512sum(infile string) (hexdigest string, err error) {
 	r, err := os.Open(infile)
 	if err != nil {
@@ -147,7 +143,8 @@
 	}
 
 	return hex.EncodeToString(hasher.Sum(nil)), nil
-=======
+}
+
 // makeMapFromEnvList takes a string list of the form "key=value"
 // and returns a map[string]string from that list
 // This is useful for os.Environ() manipulation
@@ -190,5 +187,4 @@
 	}
 
 	return env
->>>>>>> 152a3169
 }