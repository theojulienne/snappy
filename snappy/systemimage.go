//--------------------------------------------------------------------
// Copyright (c) 2014-2015 Canonical Ltd.
//--------------------------------------------------------------------

package snappy

import (
	"crypto/sha512"
	"encoding/hex"
	"errors"
	"fmt"
	"log"
	"os"
	"path/filepath"
	"runtime"
	"strings"
	"time"

	"launchpad.net/snappy/coreconfig"
	partition "launchpad.net/snappy/partition"

	"github.com/mvo5/goconfigparser"
	dbus "launchpad.net/go-dbus/v1"
)

const (
	systemImageBusName    = "com.canonical.SystemImage"
	systemImageObjectPath = "/Service"
	systemImageInterface  = systemImageBusName

	// XXX: arbitrary value, but surely sufficient?
	systemImageTimeoutSecs = 30

	systemImagePartName = "ubuntu-core"

	// location of the channel config on the filesystem
	systemImageChannelConfig = "/etc/system-image/channel.ini"

	// the location for the ReloadConfig
	systemImageClientConfig = "/etc/system-image/client.ini"
)

<<<<<<< HEAD
// systemImagePart represents a "core" snap that is managed via the SystemImage
=======
// This is the root directory of the filesystem. Its only useful to
// change when writing tests
var systemImageRoot = "/"

// SystemImagePart represents a "core" snap that is managed via the SystemImage
>>>>>>> 43359cb2
// client
type systemImagePart struct {
	proxy *systemImageDBusProxy

	version        string
	versionDetails string
	channelName    string
	lastUpdate     time.Time

	isInstalled bool
	isActive    bool

	updateSize int64

	partition partition.Interface
}

// Type returns SnapTypeCore for this snap
func (s *systemImagePart) Type() SnapType {
	return SnapTypeCore
}

// Name returns the name
func (s *systemImagePart) Name() string {
	return systemImagePartName
}

// Version returns the version
func (s *systemImagePart) Version() string {
	return s.version
}

// Description returns the description
func (s *systemImagePart) Description() string {
	return "ubuntu-core description"
}

// Hash returns the hash
<<<<<<< HEAD
func (s *systemImagePart) Hash() string {
	hasher := sha256.New()
=======
func (s *SystemImagePart) Hash() string {
	hasher := sha512.New()
>>>>>>> 43359cb2
	hasher.Write([]byte(s.versionDetails))
	hexdigest := hex.EncodeToString(hasher.Sum(nil))

	return hexdigest
}

// IsActive returns true if the snap is active
func (s *systemImagePart) IsActive() bool {
	return s.isActive
}

// IsInstalled returns true if the snap is installed
func (s *systemImagePart) IsInstalled() bool {
	return s.isInstalled
}

// InstalledSize returns the size of the installed snap
<<<<<<< HEAD
func (s *systemImagePart) InstalledSize() int {
=======
func (s *SystemImagePart) InstalledSize() int64 {
>>>>>>> 43359cb2
	return -1
}

// DownloadSize returns the dowload size
<<<<<<< HEAD
func (s *systemImagePart) DownloadSize() int {
	return -1
=======
func (s *SystemImagePart) DownloadSize() int64 {
	return s.updateSize
}

// Date returns the last update date
func (s *SystemImagePart) Date() time.Time {
	return s.lastUpdate
>>>>>>> 43359cb2
}

// SetActive sets the snap active
func (s *systemImagePart) SetActive() (err error) {
	isNextBootOther := s.partition.IsNextBootOther()
	// active and no switch scheduled -> nothing to do
	if s.IsActive() && !isNextBootOther {
		return nil
	}
	// not currently active but switch scheduled already -> nothing to do
	if !s.IsActive() && isNextBootOther {
		return nil
	}

	return s.partition.ToggleNextBoot()
}

// Install installs the snap
func (s *systemImagePart) Install(pb ProgressMeter) (err error) {
	var updateProgress *sensibleWatch
	if pb != nil {
		updateProgress, err = s.proxy.makeWatcher("UpdateProgress")
		if err != nil {
			log.Panic(fmt.Sprintf("ERROR: %v", err))
			return nil
		}
		pb.Start(100.0)

		// the progress display go-routine
		go func() {
			var percent int32
			var eta float64
			for msg := range updateProgress.C {
				if err := msg.Args(&percent, &eta); err != nil {
					break
				}
				if percent >= 0 {
					pb.Set(float64(percent))
				} else {
					pb.Spin("Applying")
				}
			}
		}()

		// ensure the progress finishes when we are done
		defer func() {
			pb.Finished()
			updateProgress.Cancel()
		}()
	}

	// Ensure there is always a kernel + initrd to boot with, even
	// if the update does not provide new versions.
	err = s.partition.SyncBootloaderFiles()
	if err != nil {
		return err
	}

	err = s.proxy.DownloadUpdate()
	if err != nil {
		return err
	}

	// Check that the final system state is as expected.
	if err = s.verifyUpgradeWasApplied(); err != nil {
		return err
	}

	// FIXME: switch s-i daemon back to current partition
	return s.partition.ToggleNextBoot()
}

// Ensure the expected version update was applied to the expected partition.
func (s *SystemImagePart) verifyUpgradeWasApplied() error {
	// The upgrade has now been applied, so check that the expected
	// update was applied by comparing "self" (which is the newest
	// system-image revision with that installed on the other
	// partition.

	// Determine the latest installed part.
	latestPart := makeOtherPart(s.partition, s.proxy)
	if latestPart == nil {
		// If there is no other part, this system must be a
		// single rootfs one, so re-query current to find the
		// latest installed part.
		latestPart = makeCurrentPart(s.partition, s.proxy)
	}

	if latestPart == nil {
		return errors.New("could not find latest installed partition")
	}

	if s.version != latestPart.Version() {
		return fmt.Errorf("found latest installed version %q (expected %q)",
			latestPart.Version(), s.version)
	}

	return nil
}

// Uninstall can not be used for "core" snaps
func (s *systemImagePart) Uninstall() (err error) {
	return errors.New("Uninstall of a core snap is not possible")
}

// Config is used to to configure the snap
<<<<<<< HEAD
func (s *systemImagePart) Config(configuration []byte) (err error) {
	return err
=======
func (s *SystemImagePart) Config(configuration []byte) (newConfig string, err error) {
	if cfg := string(configuration); cfg != "" {
		return coreconfig.Set(cfg)
	}

	return coreconfig.Get()
>>>>>>> 43359cb2
}

// NeedsReboot returns true if the snap becomes active on the next reboot
func (s *systemImagePart) NeedsReboot() bool {

	if !s.IsActive() && s.partition.IsNextBootOther() {
		return true
	}

	return false
}

// MarkBootSuccessful marks the *currently* booted rootfs as "good"
// (it booted :)
// Note: Not part of the Part interface.
func (s *systemImagePart) MarkBootSuccessful() (err error) {

	return s.partition.MarkBootSuccessful()
}

// Channel returns the system-image-server channel used
func (s *systemImagePart) Channel() string {
	return s.channelName
}

// Result of UpdateAvailableStatus() call
type updateStatus struct {
	isAvailable      bool
	downloading      bool
	availableVersion string
	updateSize       int32
	lastUpdateDate   string
	errorReason      string
}

// Result of the Information() call
type systemImageInfo map[string]string

type systemImageDBusProxy struct {
	proxy      *dbus.ObjectProxy
	connection *dbus.Connection
	partition  partition.Interface

	// the update status
	us updateStatus

	// signal watches
	updateAvailableStatus *sensibleWatch
	updateApplied         *sensibleWatch
	updateDownloaded      *sensibleWatch
	updateFailed          *sensibleWatch
}

// this functions only exists to make testing easier, i.e. the testsuite
// will replace newPartition() to return a mockPartition
var newPartition = func() (p partition.Interface) {
	return partition.New()
}

func newSystemImageDBusProxy(bus dbus.StandardBus) *systemImageDBusProxy {
	var err error
	p := new(systemImageDBusProxy)
	p.partition = newPartition()

	if p.connection, err = dbus.Connect(bus); err != nil {
		log.Printf("Warning: can not connect to the bus")
		return nil
	}

	p.proxy = p.connection.Object(systemImageBusName, systemImageObjectPath)
	if p.proxy == nil {
		log.Printf("Warning: failed to create D-Bus proxy for system-image server")
		return nil
	}

	p.updateAvailableStatus, err = p.makeWatcher("UpdateAvailableStatus")
	if err != nil {
		log.Printf(fmt.Sprintf("Warning: %v", err))
		return nil
	}

	p.updateApplied, err = p.makeWatcher("Rebooting")
	if err != nil {
		log.Printf(fmt.Sprintf("Warning: %v", err))
		return nil
	}

	p.updateDownloaded, err = p.makeWatcher("UpdateDownloaded")
	if err != nil {
		log.Printf(fmt.Sprintf("Warning: %v", err))
		return nil
	}

	p.updateFailed, err = p.makeWatcher("UpdateFailed")
	if err != nil {
		log.Printf(fmt.Sprintf("Warning: %v", err))
		return nil
	}

	runtime.SetFinalizer(p, func(p *systemImageDBusProxy) {
		p.updateAvailableStatus.Cancel()
		p.updateApplied.Cancel()
		p.updateDownloaded.Cancel()
		p.updateFailed.Cancel()
	})

	return p
}

func (s *systemImageDBusProxy) Information() (info systemImageInfo, err error) {
	callName := "Information"
	msg, err := s.proxy.Call(systemImageBusName, callName)
	if err != nil {
		return info, err
	}

	err = msg.Args(&info)
	if err != nil {
		return info, err
	}

	// FIXME: workaround version number oddness
	if info["target_build_number"] == "-1" {
		info["target_build_number"] = "0~"
	}

	return info, nil
}

func (s *systemImageDBusProxy) GetSetting(key string) (v string, err error) {
	callName := "GetSetting"
	msg, err := s.proxy.Call(systemImageBusName, callName, key)
	if err != nil {
		return v, err
	}

	err = msg.Args(&v)
	if err != nil {
		return v, err
	}

	return v, nil
}

// sensibleWatch is a workaround for go-dbus bug #1416352 makes this
// nesessary (so sad!)
type sensibleWatch struct {
	watch  *dbus.SignalWatch
	C      chan *dbus.Message
	closed bool
}

// Cancel cancels watching
func (w *sensibleWatch) Cancel() {
	w.watch.Cancel()
}

func (s *systemImageDBusProxy) makeWatcher(signalName string) (sw *sensibleWatch, err error) {
	watch, err := s.connection.WatchSignal(&dbus.MatchRule{
		Type:      dbus.TypeSignal,
		Sender:    systemImageBusName,
		Interface: systemImageInterface,
		Member:    signalName})
	if err != nil {
		return sw, err
	}
	sw = &sensibleWatch{
		watch: watch,
		C:     make(chan *dbus.Message)}
	// without this go routine we will deadlock (#1416352)
	go func() {
		for msg := range watch.C {
			sw.C <- msg
		}
		close(sw.C)
	}()

	return sw, err
}

func (s *systemImageDBusProxy) ApplyUpdate() (err error) {
	callName := "ApplyUpdate"
	_, err = s.proxy.Call(systemImageBusName, callName)
	if err != nil {
		return err
	}
	select {
	case _ = <-s.updateApplied.C:
		break
	case _ = <-s.updateFailed.C:
		return errors.New("updateFailed")
	}
	return nil
}

func (s *systemImageDBusProxy) DownloadUpdate() (err error) {
	callName := "DownloadUpdate"
	_, err = s.proxy.Call(systemImageBusName, callName)
	if err != nil {
		return err
	}
	select {
	case _ = <-s.updateDownloaded.C:
		s.ApplyUpdate()
	case _ = <-s.updateFailed.C:
		return errors.New("downloadFailed")
	}

	return err
}

// Force system-image-dbus daemon to read the other partitions
// system-image configuration file so that it can calculate the correct
// upgrade path.
//
// If reset is true, force system-image to reload its configuration from
// the current rootfs, otherwise
func (s *systemImageDBusProxy) ReloadConfiguration(reset bool) (err error) {
	// Using RunWithOther() is safe since the
	// system-image-dbus daemon caches its configuration file,
	// so once the D-Bus call completes, it no longer cares
	// about configFile.
	return s.partition.RunWithOther(partition.RO, func(otherRoot string) (err error) {
		configFile := filepath.Join(otherRoot, systemImageClientConfig)
		// FIXME: replace with FileExists() call once it's in a utility
		// package.
		_, err = os.Stat(configFile)
		if err != nil && os.IsNotExist(err) {
			// file doesn't exist, making this call a NOP.
			return nil
		}
		callName := "ReloadConfiguration"
		_, err = s.proxy.Call(systemImageBusName, callName, configFile)
		return err
	})
}

// Check to see if there is a system image update available
func (s *systemImageDBusProxy) CheckForUpdate() (us updateStatus, err error) {

	// Ensure the system-image-dbus daemon is looking at the correct
	// rootfs's configuration file
	if err = s.ReloadConfiguration(false); err != nil {
		return us, err
	}
	// FIXME: we can not switch back or DownloadUpdate is unhappy

	callName := "CheckForUpdate"
	_, err = s.proxy.Call(systemImageBusName, callName)
	if err != nil {
		return us, err
	}

	select {
	case msg := <-s.updateAvailableStatus.C:
		err = msg.Args(&s.us.isAvailable,
			&s.us.downloading,
			&s.us.availableVersion,
			&s.us.updateSize,
			&s.us.lastUpdateDate,
			&s.us.errorReason)

	case <-time.After(systemImageTimeoutSecs * time.Second):
		err = fmt.Errorf("Warning: timed out after %d seconds waiting for system image server to respond",
			systemImageTimeoutSecs)
	}

	return s.us, err
}

<<<<<<< HEAD
// systemImageRepository is the type used for the system-image-server
type systemImageRepository struct {
	proxy     *systemImageDBusProxy
	partition partition.Interface
	myroot    string
}

// Constructor
func newSystemImageRepositoryForBus(bus dbus.StandardBus) *systemImageRepository {
	return &systemImageRepository{
		proxy:     newSystemImageDBusProxy(bus),
		partition: newPartition()}
}

// NewsystemImageRepository returns a new systemImageRepository
func newSystemImageRepository() *systemImageRepository {
	return newSystemImageRepositoryForBus(dbus.SystemBus)
}

// Description describes the repository
func (s *systemImageRepository) Description() string {
	return "systemImageRepository"
}

func (s *systemImageRepository) makePartFromSystemImageConfigFile(path string, isActive bool) (part Part, err error) {
=======
// Creates a systemImagePart from a system-image-dbus channel.ini config file
func makePartFromSystemImageConfigFile(partition partition.Interface, proxy *systemImageDBusProxy, channelIniPath string, isActive bool) (part Part, err error) {
>>>>>>> 43359cb2
	cfg := goconfigparser.New()
	f, err := os.Open(channelIniPath)
	if err != nil {
		return part, err
	}
	defer f.Close()
	err = cfg.Read(f)
	if err != nil {
		log.Printf("Can not parse config '%s': %s", channelIniPath, err)
		return part, err
	}
	st, err := os.Stat(channelIniPath)
	if err != nil {
		log.Printf("Can stat '%s': %s", channelIniPath, err)
		return part, err
	}

	currentBuildNumber, err := cfg.Get("service", "build_number")
	versionDetails, err := cfg.Get("service", "version_detail")
	channelName, err := cfg.Get("service", "channel")
	return &systemImagePart{
		isActive:       isActive,
		isInstalled:    true,
		proxy:          proxy,
		version:        currentBuildNumber,
		versionDetails: versionDetails,
		channelName:    channelName,
		lastUpdate:     st.ModTime(),
		partition:      partition}, err
}

<<<<<<< HEAD
func (s *systemImageRepository) currentPart() Part {
	configFile := filepath.Join(s.myroot, systemImageChannelConfig)
	part, err := s.makePartFromSystemImageConfigFile(configFile, true)
=======
// Returns the part associated with the current rootfs
func makeCurrentPart(p partition.Interface, proxy *systemImageDBusProxy) Part {
	configFile := filepath.Join(systemImageRoot, systemImageChannelConfig)
	part, err := makePartFromSystemImageConfigFile(p, proxy, configFile, true)
>>>>>>> 43359cb2
	if err != nil {
		return nil
	}
	return part
}

// Returns the part associated with the other rootfs (if any)
<<<<<<< HEAD
func (s *systemImageRepository) otherPart() Part {
=======
func makeOtherPart(p partition.Interface, proxy *systemImageDBusProxy) Part {
>>>>>>> 43359cb2
	var part Part
	err := p.RunWithOther(partition.RO, func(otherRoot string) (err error) {
		configFile := filepath.Join(systemImageRoot, otherRoot, systemImageChannelConfig)
		_, err = os.Stat(configFile)
		if err != nil && os.IsNotExist(err) {
			// config file doesn't exist, meaning the other
			// partition is empty. However, this is not an
			// error condition (atleast for amd64 images
			// which only have 1 partition pre-installed).
			return nil
		}
		part, err = makePartFromSystemImageConfigFile(p, proxy, configFile, false)
		if err != nil {
			log.Printf("Can not make system-image part for %s: %s", configFile, err)
		}
		return err
	})
	if err == partition.ErrNoDualPartition {
		return nil
	}
	return part
}

<<<<<<< HEAD
// Search searches the systemImageRepository for the given terms
func (s *systemImageRepository) Search(terms string) (versions []Part, err error) {
=======
// SystemImageRepository is the type used for the system-image-server
type SystemImageRepository struct {
	proxy     *systemImageDBusProxy
	partition partition.Interface
}

// Constructor
func newSystemImageRepositoryForBus(bus dbus.StandardBus) *SystemImageRepository {
	return &SystemImageRepository{
		proxy:     newSystemImageDBusProxy(bus),
		partition: newPartition()}
}

// NewSystemImageRepository returns a new SystemImageRepository
func NewSystemImageRepository() *SystemImageRepository {
	return newSystemImageRepositoryForBus(dbus.SystemBus)
}

// Description describes the repository
func (s *SystemImageRepository) Description() string {
	return "SystemImageRepository"
}

// Search searches the SystemImageRepository for the given terms
func (s *SystemImageRepository) Search(terms string) (versions []Part, err error) {
>>>>>>> 43359cb2
	if strings.Contains(terms, systemImagePartName) {
		s.proxy.Information()
		part := makeCurrentPart(s.partition, s.proxy)
		versions = append(versions, part)
	}
	return versions, err
}

// Details returns details for the given snap
func (s *systemImageRepository) Details(snapName string) (versions []Part, err error) {
	if snapName == systemImagePartName {
		s.proxy.Information()
		part := makeCurrentPart(s.partition, s.proxy)
		versions = append(versions, part)
	}
	return versions, err
}

// Updates returns the available updates
func (s *systemImageRepository) Updates() (parts []Part, err error) {
	if _, err = s.proxy.CheckForUpdate(); err != nil {
		return parts, err
	}
	current := makeCurrentPart(s.partition, s.proxy)
	currentVersion := current.Version()
	targetVersion := s.proxy.us.availableVersion

	if targetVersion == "" {
		// no newer version available
		return parts, err
	}
	lastUpdate, _ := time.Parse("2006-01-02 15:04:05", s.proxy.us.lastUpdateDate)

	if VersionCompare(currentVersion, targetVersion) < 0 {
		parts = append(parts, &systemImagePart{
			proxy:          s.proxy,
			version:        targetVersion,
			versionDetails: "?",
<<<<<<< HEAD
			channelName:    current.(*systemImagePart).channelName,
=======
			lastUpdate:     lastUpdate,
			updateSize:     int64(s.proxy.us.updateSize),
			channelName:    current.(*SystemImagePart).channelName,
>>>>>>> 43359cb2
			partition:      s.partition})
	}

	return parts, err
}

// Installed returns the installed snaps from this repository
func (s *systemImageRepository) Installed() (parts []Part, err error) {
	// current partition
	curr := makeCurrentPart(s.partition, s.proxy)
	if curr != nil {
		parts = append(parts, curr)
	}

	// other partition
	other := makeOtherPart(s.partition, s.proxy)
	if other != nil {
		parts = append(parts, other)
	}

	return parts, err
}

// MarkBootSuccessful marks the current boot as successful
func MarkBootSuccessful() error {
	parts, err := InstalledSnapsByType(SnapTypeCore)
	if err != nil {
		return err
	}

	return parts[0].(*systemImagePart).MarkBootSuccessful()
}<|MERGE_RESOLUTION|>--- conflicted
+++ resolved
@@ -40,15 +40,11 @@
 	systemImageClientConfig = "/etc/system-image/client.ini"
 )
 
-<<<<<<< HEAD
-// systemImagePart represents a "core" snap that is managed via the SystemImage
-=======
 // This is the root directory of the filesystem. Its only useful to
 // change when writing tests
 var systemImageRoot = "/"
 
-// SystemImagePart represents a "core" snap that is managed via the SystemImage
->>>>>>> 43359cb2
+// systemImagePart represents a "core" snap that is managed via the SystemImage
 // client
 type systemImagePart struct {
 	proxy *systemImageDBusProxy
@@ -87,13 +83,8 @@
 }
 
 // Hash returns the hash
-<<<<<<< HEAD
 func (s *systemImagePart) Hash() string {
-	hasher := sha256.New()
-=======
-func (s *SystemImagePart) Hash() string {
 	hasher := sha512.New()
->>>>>>> 43359cb2
 	hasher.Write([]byte(s.versionDetails))
 	hexdigest := hex.EncodeToString(hasher.Sum(nil))
 
@@ -111,27 +102,18 @@
 }
 
 // InstalledSize returns the size of the installed snap
-<<<<<<< HEAD
-func (s *systemImagePart) InstalledSize() int {
-=======
-func (s *SystemImagePart) InstalledSize() int64 {
->>>>>>> 43359cb2
+func (s *systemImagePart) InstalledSize() int64 {
 	return -1
 }
 
 // DownloadSize returns the dowload size
-<<<<<<< HEAD
-func (s *systemImagePart) DownloadSize() int {
-	return -1
-=======
-func (s *SystemImagePart) DownloadSize() int64 {
+func (s *systemImagePart) DownloadSize() int64 {
 	return s.updateSize
 }
 
 // Date returns the last update date
-func (s *SystemImagePart) Date() time.Time {
+func (s *systemImagePart) Date() time.Time {
 	return s.lastUpdate
->>>>>>> 43359cb2
 }
 
 // SetActive sets the snap active
@@ -205,7 +187,7 @@
 }
 
 // Ensure the expected version update was applied to the expected partition.
-func (s *SystemImagePart) verifyUpgradeWasApplied() error {
+func (s *systemImagePart) verifyUpgradeWasApplied() error {
 	// The upgrade has now been applied, so check that the expected
 	// update was applied by comparing "self" (which is the newest
 	// system-image revision with that installed on the other
@@ -238,17 +220,12 @@
 }
 
 // Config is used to to configure the snap
-<<<<<<< HEAD
-func (s *systemImagePart) Config(configuration []byte) (err error) {
-	return err
-=======
-func (s *SystemImagePart) Config(configuration []byte) (newConfig string, err error) {
+func (s *systemImagePart) Config(configuration []byte) (newConfig string, err error) {
 	if cfg := string(configuration); cfg != "" {
 		return coreconfig.Set(cfg)
 	}
 
 	return coreconfig.Get()
->>>>>>> 43359cb2
 }
 
 // NeedsReboot returns true if the snap becomes active on the next reboot
@@ -519,36 +496,8 @@
 	return s.us, err
 }
 
-<<<<<<< HEAD
-// systemImageRepository is the type used for the system-image-server
-type systemImageRepository struct {
-	proxy     *systemImageDBusProxy
-	partition partition.Interface
-	myroot    string
-}
-
-// Constructor
-func newSystemImageRepositoryForBus(bus dbus.StandardBus) *systemImageRepository {
-	return &systemImageRepository{
-		proxy:     newSystemImageDBusProxy(bus),
-		partition: newPartition()}
-}
-
-// NewsystemImageRepository returns a new systemImageRepository
-func newSystemImageRepository() *systemImageRepository {
-	return newSystemImageRepositoryForBus(dbus.SystemBus)
-}
-
-// Description describes the repository
-func (s *systemImageRepository) Description() string {
-	return "systemImageRepository"
-}
-
-func (s *systemImageRepository) makePartFromSystemImageConfigFile(path string, isActive bool) (part Part, err error) {
-=======
 // Creates a systemImagePart from a system-image-dbus channel.ini config file
 func makePartFromSystemImageConfigFile(partition partition.Interface, proxy *systemImageDBusProxy, channelIniPath string, isActive bool) (part Part, err error) {
->>>>>>> 43359cb2
 	cfg := goconfigparser.New()
 	f, err := os.Open(channelIniPath)
 	if err != nil {
@@ -580,16 +529,10 @@
 		partition:      partition}, err
 }
 
-<<<<<<< HEAD
-func (s *systemImageRepository) currentPart() Part {
-	configFile := filepath.Join(s.myroot, systemImageChannelConfig)
-	part, err := s.makePartFromSystemImageConfigFile(configFile, true)
-=======
 // Returns the part associated with the current rootfs
 func makeCurrentPart(p partition.Interface, proxy *systemImageDBusProxy) Part {
 	configFile := filepath.Join(systemImageRoot, systemImageChannelConfig)
 	part, err := makePartFromSystemImageConfigFile(p, proxy, configFile, true)
->>>>>>> 43359cb2
 	if err != nil {
 		return nil
 	}
@@ -597,11 +540,7 @@
 }
 
 // Returns the part associated with the other rootfs (if any)
-<<<<<<< HEAD
-func (s *systemImageRepository) otherPart() Part {
-=======
 func makeOtherPart(p partition.Interface, proxy *systemImageDBusProxy) Part {
->>>>>>> 43359cb2
 	var part Part
 	err := p.RunWithOther(partition.RO, func(otherRoot string) (err error) {
 		configFile := filepath.Join(systemImageRoot, otherRoot, systemImageChannelConfig)
@@ -625,36 +564,31 @@
 	return part
 }
 
-<<<<<<< HEAD
-// Search searches the systemImageRepository for the given terms
-func (s *systemImageRepository) Search(terms string) (versions []Part, err error) {
-=======
-// SystemImageRepository is the type used for the system-image-server
-type SystemImageRepository struct {
+// systemImageRepository is the type used for the system-image-server
+type systemImageRepository struct {
 	proxy     *systemImageDBusProxy
 	partition partition.Interface
 }
 
 // Constructor
-func newSystemImageRepositoryForBus(bus dbus.StandardBus) *SystemImageRepository {
-	return &SystemImageRepository{
+func newSystemImageRepositoryForBus(bus dbus.StandardBus) *systemImageRepository {
+	return &systemImageRepository{
 		proxy:     newSystemImageDBusProxy(bus),
 		partition: newPartition()}
 }
 
-// NewSystemImageRepository returns a new SystemImageRepository
-func NewSystemImageRepository() *SystemImageRepository {
+// newSystemImageRepository returns a new SystemImageRepository
+func newSystemImageRepository() *systemImageRepository {
 	return newSystemImageRepositoryForBus(dbus.SystemBus)
 }
 
 // Description describes the repository
-func (s *SystemImageRepository) Description() string {
+func (s *systemImageRepository) Description() string {
 	return "SystemImageRepository"
 }
 
 // Search searches the SystemImageRepository for the given terms
-func (s *SystemImageRepository) Search(terms string) (versions []Part, err error) {
->>>>>>> 43359cb2
+func (s *systemImageRepository) Search(terms string) (versions []Part, err error) {
 	if strings.Contains(terms, systemImagePartName) {
 		s.proxy.Information()
 		part := makeCurrentPart(s.partition, s.proxy)
@@ -693,13 +627,9 @@
 			proxy:          s.proxy,
 			version:        targetVersion,
 			versionDetails: "?",
-<<<<<<< HEAD
-			channelName:    current.(*systemImagePart).channelName,
-=======
 			lastUpdate:     lastUpdate,
 			updateSize:     int64(s.proxy.us.updateSize),
-			channelName:    current.(*SystemImagePart).channelName,
->>>>>>> 43359cb2
+			channelName:    current.(*systemImagePart).channelName,
 			partition:      s.partition})
 	}
 
